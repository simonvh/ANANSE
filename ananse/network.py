#!/usr/bin/env python

# Copyright (c) 2009-2019 Quan Xu <qxuchn@gmail.com>
#
# This module is free software. You can redistribute it and/or modify it under
# the terms of the MIT License, see the file COPYING included with this
# distribution.

"""Build gene regulatory network"""

# Python imports
import os
import math
import re
import warnings

import numpy as np
import pandas as pd
from scipy.stats import rankdata
from sklearn.preprocessing import minmax_scale
import dask.dataframe as dd
from tempfile import NamedTemporaryFile
from dask.distributed import progress
from loguru import logger

from genomepy import Genome
import pyranges as pr

import ananse
from ananse.utils import region_gene_overlap

warnings.filterwarnings("ignore")


class Network(object):
    def __init__(
        self,
        ncore=1,
        genome="hg38",
        gene_bed=None,
        include_promoter=False,
        include_enhancer=True,
    ):
        """[infer cell type-specific gene regulatory network]

        Arguments:
            object {[type]} -- [description]

        Keyword Arguments:
            ncore {int} -- [Specifies the number of threads to use during analysis.] (default: {1})
            genome {str} -- [The genome that is used for the gene annotation and the enhancer location.] (default: {"hg38"})
            gene_bed {[type]} -- [Gene annotation for the genome specified with -g as a 12 column BED file.] (default: {None})
            include_promoter {bool} -- [Include or exclude promoter peaks (<= TSS +/- 2kb) in network inference.] (default: {False})
            include_enhancer {bool} -- [Include or exclude enhancer peaks (> TSS +/- 2kb) in network inference.] (default: {True})

        Raises:
            TypeError: [description]
        """
        self.ncore = ncore
        self.genome = genome
        g = Genome(self.genome)
        self.gsize = g.sizes_file
        self._tmp_files = []

        # # Motif information file
        # if pfmfile is None:
        #     self.pfmfile = "../data/gimme.vertebrate.v5.1.pfm"
        # else:
        #     self.pfmfile = pfmfile

        # self.motifs2factors = self.pfmfile.replace(".pfm", ".motif2factors.txt")
        # self.factortable = self.pfmfile.replace(".pfm", ".factortable.txt")

        package_dir = os.path.dirname(ananse.__file__)

        # Gene information file
        if self.genome == "hg38":
            if gene_bed is None:
                self.gene_bed = os.path.join(package_dir, "db", "hg38.genes.bed")
            else:
                self.gene_bed = gene_bed
        elif self.genome == "hg19":
            if gene_bed is None:
                self.gene_bed = os.path.join(package_dir, "db", "hg19.genes.bed")
            else:
                self.gene_bed = gene_bed
        else:
            if gene_bed is None:
                raise TypeError("Please provide a gene bed file with -a argument.")
            else:
                self.gene_bed = gene_bed

        # self.promoter = promoter
        self.include_promoter = include_promoter

        self.include_enhancer = include_enhancer

    def unique_enhancers(self, fname, chrom=None):
        """Extract a list of unique enhancers.

        Parameters
        ----------
        fname : str
            File name of a tab-separated file that contains an 'enhancer' column.

        chrom : str, optional
            Only return enhancers on this chromosome.

        Returns
        -------
            PyRanges object with enhancers
        """
        p = re.compile("[:-]")
        logger.info("reading enhancers")

        # Read enhancers from binding file
        header = pd.read_table(fname, nrows=0)
        idx = header.columns.get_loc("enhancer")
        skiprows = 1
        chunksize = 2_000_000
        enhancers = np.array([])
        while True:
            try:
                tmp = pd.read_table(
                    fname,
                    usecols=[idx],
                    header=None,
                    nrows=chunksize,
                    skiprows=skiprows,
                )
            except pd.errors.EmptyDataError:
                break
            if tmp.shape[0] == 0 or tmp.iloc[0, 0] in enhancers:
                break

            skiprows += chunksize
            enhancers = np.hstack((enhancers, tmp.iloc[:, 0].unique()))
        enhancers = np.unique(enhancers)

        # Split into columns and create PyRanges object
        p = re.compile("[:-]")
        enhancers = pr.PyRanges(
            pd.DataFrame(
                [re.split(p, e) for e in enhancers],
                columns=["Chromosome", "Start", "End"],
            )
        )
        return enhancers

    def distance_weight(
        self,
        include_promoter=False,
        include_enhancer=True,
        alpha=1e4,
        maximum_distance=100_000,
        full_weight_region=5000,
        promoter_region=2000,
    ):
        """Build weight distribution based on distance to TSS.

        The basic idea is similar to Wang et al. [1], with some modifications.
        The resulting weight ranges from 0 (far from the TSS) to 1 (near the
        TSS) and is based on several different variables.

        If `include_promoter` is `True`, then distances smaller than
        `promoter_region` are included, otherwise they are excluded, the weight
        is set to 0.
        The `full_weight_region` parameters determines the region where
        the weight will be 1, regardless of distance. The `maximum_distance`
        parameter sets the maximum distance to consider. The weight decays with
        an increasing distance, starting from 1 at `full_weight_region` to 0
        at `maximum_distance`. The `alpha` parameters controls the decay.

        Parameters
        ----------
        include_promoer : bool, optional
            Include promoter regions. Default is False.
        include_enhancer : bool, optional
            Include enhancer regions, ie. regions that are distal to the
            promoter.
        alpha : float, optional
            Controls weight decay, default is 1e4.
        maximum_distance : int, optional
            Maximum distance from TSS to consider. Default is 100kb.
        full_weight_region : int, optional
            Distance where regions will receive the full weight. Default
            is 5kb.
        promoter_region : int, optional
            Promoter region, default is 2kb.

        Returns
        -------
        DataFrame with two columns: distance and weight.

        References
        ----------
        ..[1] Wang S, Zang C, Xiao T, Fan J, Mei S, Qin Q, Wu Q, Li X, Xu K,
        He HH, Brown M, Meyer CA, Liu XS. "Modeling cis-regulation with a
        compendium of genome-wide histone H3K27ac profiles." Genome Res.
        2016 Oct;26(10):1417-1429. doi: 10.1101/gr.201574.115. PMID: 27466232
        """
        u = -math.log(1.0 / 3.0) * 1e5 / alpha

        promoter_weight = int(include_promoter)
        enhancer_weight = int(include_enhancer)

        weight1 = pd.DataFrame(
            {
                "weight": [promoter_weight for z in range(0, promoter_region + 1)],
                "dist": range(0, promoter_region + 1),
            }
        )

        weight2 = pd.DataFrame(
            {
                "weight": [
                    enhancer_weight
                    for z in range(promoter_region + 1, full_weight_region + 1)
                ],
                "dist": range(promoter_region + 1, full_weight_region + 1),
            }
        )

        weight3 = pd.DataFrame(
            {
                "weight": [
                    enhancer_weight
                    * 2.0
                    * math.exp(-u * math.fabs(z) / 1e5)
                    / (1.0 + math.exp(-u * math.fabs(z) / 1e5))
                    for z in range(1, maximum_distance - full_weight_region + 1)
                ],
                "dist": range(full_weight_region + 1, maximum_distance + 1),
            }
        )

        weight = pd.concat([weight1, weight2, weight3])
        return weight

    def enhancer2gene(
        self,
        peak_pr,
        up=100_000,
        down=100_000,
        alpha=1e4,
        promoter=2000,
        full_weight_region=5000,
    ):
        """Couple enhancers to genes.

        Parameters
        ----------
        peak_pr : PyRanges object
            PyRanges object with enhancer regions.
        up : int, optional
            Upstream maximum distance, by default 100kb.
        down : int, optional
            Upstream maximum distabce, by default 100kb.
        alpha : float, optional
            Parameter to control weight decay, by default 1e4.
        promoter : int, optional
            Promoter region, by default 2000.
        full_weight_region : int, optional
            Region that will receive full weight, by default 5000.

        Returns
        -------
        pandas.DataFrame
            DataFrame with enhancer regions, gene names, distance and weight.
        """
        genes = region_gene_overlap(peak_pr, self.gene_bed)

        # Get the distance from center of enhancer to TSS
        # Correct for extension
        genes["dist"] = (
            (genes["Start_b"] + genes["End_b"]) / 2 - genes["Start"]
        ).astype(int)
        genes.loc[genes["Strand"] == "+", "dist"] -= up
        genes.loc[genes["Strand"] == "-", "dist"] -= down
        genes["dist"] = np.abs(genes["dist"])

        # Create region in chr:start:end format
        genes["loc"] = (
            genes["Chromosome"].astype(str)
            + ":"
            + genes["Start_b"].astype(str)
            + "-"
            + genes["End_b"].astype(str)
        )

        # Keep the gene-enhancer combination with the smallest distance
        genes = genes.sort_values("dist").drop_duplicates(
            subset=["loc", "Name"], keep="first"
        )

        # Return the right stuff
        genes = genes.set_index("loc")[["Name", "dist"]].rename(
            columns={"Name": "gene"}
        )

        # Get distance-based wight
        weight = self.distance_weight(
            include_promoter=self.include_promoter,
            include_enhancer=self.include_enhancer,
            alpha=alpha,
            promoter_region=promoter,
            full_weight_region=full_weight_region,
        ).set_index("dist")
        genes = genes.join(weight, on="dist")

        return genes

    def aggregate_binding(
        self,
        binding_fname,
        tfs=None,
        up=1e5,
        down=1e5,
        alpha=None,
        promoter=2000,
        full_weight_region=5000,
        combine_function="sum",
    ):
        """Summarize all binding signal per gene per TF.

        Return a dask delayed computation object.

        Parameters
        ----------
        binding_fname : str
            Filename of binding network.
        tfs : list, optional
            List of transcription factor names, by default None, which means
            that all TFs will be used.
        up : int, optional
            Maximum upstream region to include, by default 1e5
        down : [type], optional
            Maximum downstream region to include, by default 1e5
        alpha : float, optional
            Distance at which the weight will be half, by default None
        promoter : int, optional
            Promoter region, by default 2000
        full_weight_region : int, optional
            Region that will receive full weight, regardless of distance, by
            default 5000.
        combine_function : str, optional
            How to combine signal of weighted enhancers, by default "sum".
            Valid options are "sum", "mean" or "max".

        Returns
        -------
        dask.DataFrame
            DataFrame with delayed computations.
        """

        if combine_function not in ["mean", "max", "sum"]:
            raise ValueError(
                "Unknown combine function, valid options are: mean, max, sum"
            )

        maximum_distance = max(up, down)
        if alpha is None:
            alpha = maximum_distance / 10

        if promoter > maximum_distance:
            raise ValueError(
                "promoter region is larger than the maximum distance to use"
            )

        # Get list of unique enhancers from the binding file
        enhancer_pr = self.unique_enhancers(binding_fname)

        # Link enhancers to genes on basis of distance to annotated TSS
        gene_df = self.enhancer2gene(
            enhancer_pr,
            up=up,
            down=down,
            alpha=alpha,
            promoter=promoter,
            full_weight_region=full_weight_region,
        )

        # print(gene_df)
        logger.info("Reading binding file...")
        ddf = dd.read_csv(
            binding_fname,
            sep="\t",
            usecols=["factor", "enhancer", "binding"],
        )
        if tfs is not None:
            ddf = ddf[ddf["factor"].isin(tfs)]

        # Merge binding information with gene information.
        # This may be faster than creating index on enhancer first, but need to check!
        tmp = ddf.merge(gene_df, left_on="enhancer", right_index=True)

        # Remove everything with weight 0
        tmp = tmp[tmp["weight"] > 0]

        # Modify the binding by the weight, which is based on distance to TSS
        tmp["weighted_binding"] = tmp["weight"] * tmp["binding"]

        logger.info("Grouping by tf and target gene...")
        # Using one column that combines TF and target as dask cannot handle MultiIndex
        tmp["tf_target"] = tmp["factor"] + "_" + tmp["gene"]

        tmp = tmp.groupby("tf_target")[["weighted_binding"]]

        if combine_function == "mean":
            tmp = tmp.mean()
        elif combine_function == "max":
            tmp = tmp.max()
        elif combine_function == "sum":
            tmp = tmp.sum()

        logger.info("Done grouping...")
        return tmp

    def _save_temp_expression(self, df, name):
        tmp = df.rename(columns={"tpm": f"{name}_expression"})
        tmp[f"{name}_expression"] = minmax_scale(tmp[f"{name}_expression"].rank())
        tmp.index.rename(name, inplace=True)
        tmp["key"] = 0
        fname = NamedTemporaryFile(
            prefix="ananse.", suffix=f".{name}.parquet", delete=False
        ).name
        self._tmp_files.append(fname)
        tmp.reset_index().to_parquet(fname, index=False)
        return fname

    def create_expression_network(
        self, fin_expression, column="tpm", tfs=None, rank=True, bindingfile=None
    ):
        """Create a gene expression based network.

        Based on a file with gene expression levels (a TPM column), a
        dask DataFrame is generated with the combined expression levels
        of the tf and the target gene. By default, the expresison levels
        are ranked and subsequently scaled between 0 and 1.

        Parameters
        ----------
        fin_expression : str or list
            Filename of file that contains gene expression data (TPM), or a
            list of filenames. First column should contain the gene name.

        column : str, optional
            Column name that contains gene expression, 'tpm' by default (case insensitive).

        tfs : list, optional
            List of TF gene names. All TFs will be used by default.

        rank : bool, optional
            Rank expression levels before scaling.

        bindingfile : str, optional
            Filename with binding information.

        Returns
        -------
            Dask DataFrame with gene expression based values.
        """
        # Convert it to a list if it's not a list of files, but a single file name
        if isinstance(fin_expression, str):
            fin_expression = [fin_expression]

        # Read all expression input files and take the mean expression per gene
        re_column = re.compile(fr"^{column}$", re.IGNORECASE)
        expression = pd.DataFrame(
            pd.concat(
                [pd.read_table(f, index_col=0).filter(regex=re_column) for f in fin_expression],
                axis=1,
            ).mean(1),
            columns=[column],
        )
        expression[column] = np.log2(expression[column] + 1e-5)

<<<<<<< HEAD
=======
        # Create the target gene list, based on all genes
        expression.index.rename("target", inplace=True)
        expression = expression.reset_index()
        expression = expression.rename(columns={column: "target_expression"})

>>>>>>> 9de09821
        # Create the TF list, based on valid transcription factors
        if bindingfile is None:
            bindingfile = "/na/"
        if tfs is None:
            activity_fname = bindingfile.replace("binding.tsv", "factor_activity.tsv")
            if os.path.exists(activity_fname):
                tfs = list(
                    set(pd.read_table(activity_fname, index_col=0).index.tolist())
                )
            else:
                package_dir = os.path.dirname(ananse.__file__)
                tffile = os.path.join(package_dir, "db", "tfs.txt")
                tfs = pd.read_csv(tffile, header=None)[0].tolist()

        # Save TFs and targets as temporary files
        idx = expression.index[expression.index.isin(tfs)]
        tmp = expression.loc[idx]
        tf_fname = self._save_temp_expression(tmp, "tf")
        target_fname = self._save_temp_expression(expression, "target")

        # Read files (delayed) and merge on 'key' to create a Cartesian product
        # combining all TFs with all target genes.
        a = dd.read_parquet(tf_fname)
        b = dd.read_parquet(target_fname)
        network = a.merge(b, how="outer")

        # Use one-column index that contains TF and target genes.
        # This is necessary for dask, as dask cannot merge on a MultiIndex.
        # Otherwise this would be an inefficient and unnecessary step.
        network["tf_target"] = network["tf"] + "_" + network["target"]
        network = network[
            ["tf", "target", "tf_target", "tf_expression", "target_expression"]
        ]

        return network

    def run_network(
        self,
        binding,
        fin_expression=None,
        tfs=None,
        corrfiles=None,
        outfile=None,
        up=1e5,
        down=1e5,
        alpha=None,
        promoter=2000,
        full_weight_region=5000,
    ):
        """Create network.

        Parameters
        ----------
        binding : str
            Filename with binding information. Should contain at least three
            columns: "factor", "enhancer" and "binding".
        fin_expression : str or list, optional
            Filename of list of filenames with expression information.
        tfs : list, optional
            List of transcription factors to use, by default None, which means
            all TFs will be used.
        corrfiles : [type], optional
            Correlation files by default None. CURRENTLY UNUSED.
        outfile : str, optional
            Output file.
        up : int, optional
            Upstream maximum distance, by default 100kb.
        down : int, optional
            Upstream maximum distabce, by default 100kb.
        alpha : float, optional
            Parameter to control weight decay, by default 1e4.
        promoter : int, optional
            Promoter region, by default 2000.
        full_weight_region : int, optional
            Region that will receive full weight, by default 5000."""
        # Expression base network
        logger.info("Loading expression")
        df_expression = self.create_expression_network(
            fin_expression, tfs=tfs, rank=True, bindingfile=binding
        )

        # Use a version of the binding network, either promoter-based, enhancer-based
        # or both.
        if self.include_promoter or self.include_enhancer:
            logger.info("Aggregate binding")
            df_binding = self.aggregate_binding(
                binding,
                tfs=tfs,
                up=up,
                down=down,
                alpha=alpha,
                promoter=promoter,
                full_weight_region=full_weight_region,
                combine_function="sum",
            )

            activity_fname = binding.replace("binding.tsv", "factor_activity.tsv")
            if os.path.exists(activity_fname):
                logger.info("Reading factor activity")
                act = pd.read_table(activity_fname, index_col=0)
                act.index.name = "tf"
                act["activity"] = minmax_scale(rankdata(act["activity"], method="min"))
                df_expression = df_expression.merge(
                    act, right_index=True, left_on="tf", how="left"
                ).fillna(0.5)
            df_expression = df_expression.drop(columns=["tf"])

            # This is where the heavy lifting of all delayed computations gets done
            # logger.info("Computing network")
            if fin_expression is not None:
                result = df_expression.join(df_binding)
                result = result.persist()
                result = result.fillna(0)
                logger.info("Computing network")
                progress(result)
                result = result.compute()
            else:
                result = df_binding

            result["weighted_binding"] = minmax_scale(
                rankdata(result["weighted_binding"], method="min")
            )
            columns = [
                "tf_expression",
                "target_expression",
                "weighted_binding",
                "activity",
            ]
            columns = [col for col in columns if col in result]
            logger.info(f"Using {', '.join(columns)}")
            # Combine the individual scores
            result["prob"] = result[columns].mean(1)

        else:
            result = df_expression
            result["prob"] = result[["tf_expression", "target_expression"]].mean(1)
            result = result.compute()

        logger.info("Writing network")
        dirname = os.path.dirname(outfile)
        if dirname:
            os.makedirs(dirname, exist_ok=True)
        result[["tf_target", "prob"]].to_csv(outfile, sep="\t", index=False)

    def __del__(self):
        if not hasattr(self, "_tmp_files"):
            return

        for fname in self._tmp_files:
            if os.path.exists(fname):
                os.unlink(fname)<|MERGE_RESOLUTION|>--- conflicted
+++ resolved
@@ -475,14 +475,6 @@
         )
         expression[column] = np.log2(expression[column] + 1e-5)
 
-<<<<<<< HEAD
-=======
-        # Create the target gene list, based on all genes
-        expression.index.rename("target", inplace=True)
-        expression = expression.reset_index()
-        expression = expression.rename(columns={column: "target_expression"})
-
->>>>>>> 9de09821
         # Create the TF list, based on valid transcription factors
         if bindingfile is None:
             bindingfile = "/na/"
