#!/usr/bin/env python

# Copyright (c) 2009-2019 Quan Xu <qxuchn@gmail.com>
#
# This module is free software. You can redistribute it and/or modify it under
# the terms of the MIT License, see the file COPYING included with this
# distribution.

"""Predict TF influence score"""

# Python imports
from __future__ import print_function
import sys
import warnings
from collections import namedtuple
from loguru import logger
from tqdm import tqdm

import numpy as np
import pandas as pd
import networkx as nx
import multiprocessing as mp
from sklearn.preprocessing import minmax_scale
from scipy.stats import rankdata, mannwhitneyu
from adjustText import adjust_text
import matplotlib.pyplot as plt
import seaborn as sns


warnings.filterwarnings("ignore")


def read_network(fname, edges=100000):
    """Read network file and return networkx DiGraph."""

    G = nx.DiGraph()

    rnet = pd.read_csv(fname, sep="\t")
    nrnet = rnet.sort_values("prob", ascending=False)
    if len(nrnet) < edges:
        usenet = nrnet
    else:
        usenet = nrnet[:edges]

    for vals in usenet.iterrows():
        source, target = vals[1][0].split("_", 1)
        try:
            if len(vals[1]) > 1:
                # weight = 1 - float(vals[1])
                weight = float(vals[1][1])
                # if weight < 0 or weight > 1:
                #    sys.stderr.write("expect weight between 0 and 1")
                #    sys.exit(1)
            else:
                weight = 0
            G.add_edge(source, target, weight=weight, n=1)
        except Exception:
            sys.stderr.write("could not parse edge weight\n")
            raise
    return G


def difference(S, R):
    """Calculate the network different between two cell types."""
    DIF = nx.create_empty_copy(R)
    for (u, v, d) in S.edges(data=True):
        if (u, v) not in R.edges:
            if S.edges[u, v]["weight"] > 0.5:
                DIF.add_edge(u, v, weight=d["weight"], n=1)
        else:
            diff_weight = S.edges[u, v]["weight"] - R.edges[u, v]["weight"]
            if diff_weight >= 0.3:
                DIF.add_edge(
                    u, v, weight=diff_weight, n=1, neglogweight=-np.log(diff_weight)
                )
    return DIF


def read_expression(fname):
    """Read differential gene expression analysis output, return dictionary with namedtuples of scores, absolute fold
    change and "real" (directional) fold change.

    input:
    a tab-separated file containing 3 columns (HGNC gene symbols, (adjusted) p-values and log2foldchange)
    header is omitted if starting with "resid"
    """
    Expression = namedtuple("Expression", ["score", "absfc", "realfc"])
    expression_change = dict()

    df = pd.read_table(
        fname,
        index_col=0,
        header=0,
        dtype={"resid": str, "log2FoldChange": float, "padj": float},
    )

    # convert to upper case (todo: this is not strictly necessary)
    df.index = [index.upper() for index in df.index]

<<<<<<< HEAD
    for line in open(fname):
        if not line.startswith("resid"):
            line = line.strip().split("\t")
            gene = line[0].strip().upper()
            if line[1] == "":
                realFC = 0
            else:
                realFC = float(line[1])
            foldchange = abs(realFC)
            padj = float(line[2])
            # if padj==0:
            #     padj=1e-300
            # gscore =foldchange * (-np.log10(padj))
            if padj < 0.05:
                # gscore = np.log2(foldchange+1)
                gscore = foldchange
            else:
                gscore = 0
            expression_change["score"][gene] = gscore
            expression_change["fc"][gene] = foldchange
            expression_change["realfc"][gene] = realFC
=======
    # absolute fold change
    df["fc"] = df["log2FoldChange"].abs()

    # get the gscore (absolute fold change if significanlty differential)
    df["score"] = df["fc"] * (df["padj"] < 0.05)

    for k, row in df.iterrows():
        expression_change[row.name] = Expression(
            score=row.score, absfc=row.fc, realfc=row.log2FoldChange
        )
>>>>>>> 1103c160

    return expression_change


def targetScore(node, G, expression_change, max_degree=3):
    """Calculate the influence score."""

    # debug only.
    # todo
    # if expression_change is None:
    #     expression_change = {"score": {}, "fc": {}}

    total_score = 0

    # Get the targets that are within a certain number of steps from TF
    lengths, paths = nx.single_source_dijkstra(G, node, cutoff=max_degree - 1)
    targets = [t for t in lengths if 0 < lengths[t] <= max_degree]

    for target in paths:
        all_paths = {}
        # Calculate all paths from TF to target to select to path with the lowest total weight
        for path in nx.all_simple_paths(G, node, target, cutoff=max_degree - 1):
            if len(path) <= max_degree:
                weight = np.cumprod(
                    [G[s][t]["weight"] for s, t in zip(path, path[1:])]
                )[-1]
                # Add weight, corrected for the length of the path
                all_paths[tuple(path)] = weight / (len(path) - 1)
        if len(all_paths) > 0:
            path, weight = sorted(all_paths.items(), key=lambda p: p[1])[-1]

            # print(target, path, weight)

            # outdegree of parent node of the target
            # d = np.log(G.out_degree(path[-2]) + 1)
            # d = G.out_degree(path[-2])

            # the level (or the number of steps) that gene is away from transcription factor
<<<<<<< HEAD
            path_len = len(path)

            # expression score of the target
            g = expression_change["score"].get(target, 0)
=======
            pathlen = len(path)

            # expression score of the target
            g = expression_change[target].score if target in expression_change else 0
>>>>>>> 1103c160

            # weight is cumulative product of probabilities
            # weight = [G[s][t]["weight"] for s, t in zip(path[:-1], path[1:])]

            # cumulative sum of weight
            # weight = np.cumprod(weight)[-1]

            # score = g / len(path) / d * weight
<<<<<<< HEAD
            score = g / path_len * weight
            total_score += score

    # Get Mann-Whitney U p-value of direct targets vs. non-direct targets
    direct_targets = [n for n in G[node] if n in expression_change["fc"]]
    non_direct_targets = [
        n
        for n in list(G.nodes)
        if n in expression_change["fc"] and n not in direct_targets
=======
            score = g / pathlen * weight
            total_score += score

    # Get Mann-Whitney U p-value of direct targets vs. non-direct targets
    direct_targets = [n for n in G[node] if n in expression_change]
    non_direct_targets = [
        n for n in list(G.nodes) if n in expression_change and n not in direct_targets
>>>>>>> 1103c160
    ]

    target_fc = [expression_change[t].absfc for t in direct_targets]
    non_target_fc = [expression_change[t].absfc for t in non_direct_targets]

    pval = mannwhitneyu(target_fc, non_target_fc)[1]
    target_fc_diff = np.mean(target_fc) - np.mean(non_target_fc)

    # factor, targetScore, directTargets, totalTargets, Gscore, pval, target_fc
    return (
        node,
        total_score,
        G.out_degree(node),
        len(targets),
<<<<<<< HEAD
        expression_change["fc"].get(node, 0),
=======
        expression_change[target].absfc if target in expression_change else 0,
>>>>>>> 1103c160
        pval,
        target_fc_diff,
    )


def filter_TF(scores_df, network=None, tpmfile=None, tpm=20, overlap=0.98):
    """Filter TFs:
    1) it have high expression in origin cell type;
    2) 98% of its target genes are also regulated by previous TFs.
    """

    tpmscore = {}
    with open(tpmfile) as tpf:
        next(tpf)
        for line in tpf:
            tpmscore[line.split()[0]] = float(line.split()[1])

    tftarget = {}
    for tf in scores_df.index:
        tftarget[tf] = set(network[tf]) if tf in network else set()

    ltf = list(scores_df.index)

    keeptf = []
    for i in ltf:
        passtf = []
        if len(tftarget[i]) > 0:
            for j in ltf[: ltf.index(i)]:
                if len(tftarget[i] & tftarget[j]) / len(tftarget[i]) > overlap:
                    break
                else:
                    passtf.append(j)
            if passtf == ltf[: ltf.index(i)] and i in tpmscore and tpmscore[i] < tpm:
                keeptf.append(i)
    scores_df = scores_df.loc[keeptf]
    scores_df.sort_values("sumScaled", inplace=True, ascending=False)
    return scores_df


def plot_influscore(infile, outfile):
    """Plot TF influence score to expression."""

    mogrify = pd.read_table(infile, index_col="factor")
    mogrify = mogrify.dropna()
    factors = list(mogrify.sort_values("sumScaled").tail(20).index)
    # factors = list(mogrify.sort_values("sumScaled").tail(20).index)
    xcol = "factor_fc"
    plt.figure(figsize=(8, 6))
    sns.regplot(
        data=mogrify,
        x=xcol,
        y="sumScaled",
        fit_reg=False,
        scatter_kws={"s": mogrify["directTargets"] / 10, "alpha": 0.5},
    )
    x = mogrify.loc[factors, xcol]
    y = mogrify.loc[factors, "sumScaled"]
    texts = []
    for s, xt, yt in zip(factors, x, y):
        texts.append(plt.text(xt, yt, s))
    adjust_text(texts, arrowprops=dict(arrowstyle="-", color="black"))
    plt.xlabel("Log2 fold change of TF")
    plt.ylabel("Influence score")
    plt.savefig(outfile, dpi=300)


class Influence(object):
    def __init__(
        self, outfile, degenes, Gbf=None, Gaf=None, filter=False, edges=100000, ncore=1
    ):

        self.ncore = ncore
        logger.info("Reading network(s)")
        # Load GRNs
        if Gbf is None and Gaf is not None:
            self.G = read_network(Gaf, edges=edges)
            logger.warning("You only provide the target network!")
        elif Gaf is None and Gbf is not None:
            self.G = read_network(Gbf, edges=edges)
            logger.warning("You only provided the source network!")
        elif Gaf is None and Gbf is None:
            logger.warning("You should provide at least one ANANSE network file!")
        else:
            G1 = read_network(Gbf, edges=edges)
            G2 = read_network(Gaf, edges=edges)
            self.G = difference(G2, G1)

        # Load expression file
        self.expression_change = read_expression(degenes)

        self.outfile = outfile

        # Filter TFs
        self.filter = filter

    def save_reg_network(self, filename):
        """Save the network difference between two cell types to a file."""

        with open(filename, "w") as nw:
            for (u, v, d) in self.G.edges(data=True):
                nw.write(u + "\t" + v + "\t" + str(d["weight"]) + "\n")

    def run_target_score(self, max_degree=3):
        """Run target score for all TFs."""

        pool = mp.Pool(self.ncore)
        jobs = []

        tfs = [node for node in self.G.nodes() if self.G.out_degree(node) > 0]

        # differentially expressed TFs
        detfs = [tf for tf in tfs if tf in self.expression_change]
        if len(detfs) == 0:
            sys.stderr.write(
                "no overlapping transcription factors found between the network file(s) "
                "(-s/--source, -t/--target) and the differential expression data (-d/--degenes)\n"
            )
            sys.exit(1)

        detfs = [tf for tf in detfs if self.expression_change[tf].realfc > 0]
        if len(detfs) == 0:
            sys.stderr.write(
                "no differentially expressed TFs found with a log2 fold change above 0\n"
            )
            sys.exit(1)

        for tf in detfs:
            jobs.append(
                pool.apply_async(
                    targetScore, (tf, self.G, self.expression_change, max_degree)
                )
            )

        # Get results and write to file
        influence_file = open(self.outfile, "w")
        influence_file.write(
            "factor\tdirectTargets\ttotalTargets\ttargetsore\tGscore\tfactor_fc\tpval\ttarget_fc\n"
        )

        with tqdm(total=len(jobs)) as pbar:
            for j in jobs:
                (
                    factor,
                    score,
                    direct_targets,
                    total_targets,
                    factor_fc,
                    pval,
                    target_fc,
                ) = j.get()
                print(
                    factor,
                    direct_targets,
                    total_targets,
                    score,
<<<<<<< HEAD
                    self.expression_change["score"][factor],
=======
                    self.expression_change[factor].score,
>>>>>>> 1103c160
                    factor_fc,
                    pval,
                    target_fc,
                    file=influence_file,
                    sep="\t",
                )
                pbar.update(1)
        print("\n", file=influence_file)

        pool.close()
        influence_file.close()

        scores_df = pd.read_table(self.outfile, index_col=0)
        scores_df["targetScaled"] = minmax_scale(
            rankdata(scores_df["targetsore"], method="dense")
        )
        scores_df.sort_values("targetScaled", inplace=True, ascending=False)

        return self.outfile

    def run_influence_score(self, influence_file, fin_expression=None):
        """Calculate influence score from target score and gscore"""

        scores_df = pd.read_table(influence_file, index_col=0)

        scores_df["targetScaled"] = minmax_scale(
            rankdata(scores_df["targetsore"], method="dense")
        )
        scores_df["GscoreScaled"] = minmax_scale(
            rankdata(scores_df["Gscore"], method="dense")
        )
        scores_df["sumScaled"] = minmax_scale(
            rankdata(scores_df.targetScaled + scores_df.GscoreScaled, method="dense")
        )

        scores_df.sort_values("sumScaled", inplace=True, ascending=False)
        scores_df = scores_df[
            [
                "targetScaled",
                "GscoreScaled",
                "sumScaled",
                "directTargets",
                "targetsore",
                "factor_fc",
            ]
        ]

        scores_df.to_csv(self.outfile, sep="\t")

        if self.filter:
            scores_df2 = filter_TF(
                network=self.G, scores_df=scores_df, tpmfile=fin_expression
            )
            scores_df2.to_csv(
                ".".join(self.outfile.split(".")[:-1]) + "_filtered.txt", sep="\t"
            )

    def run_influence(self, plot=True, fin_expression=None):

        logger.info("Run target score")
        influence_file = self.run_target_score()

        logger.info("Run influence score")
        self.run_influence_score(influence_file, fin_expression=fin_expression)

        logger.info("Save results")
        self.save_reg_network(
            ".".join(self.outfile.split(".")[:-1]) + "_diffnetwork.txt"
        )

        if plot is True:
            logger.info("Plot results")
            plot_influscore(
                self.outfile, ".".join(self.outfile.split(".")[:-1]) + ".pdf"
            )<|MERGE_RESOLUTION|>--- conflicted
+++ resolved
@@ -97,29 +97,6 @@
     # convert to upper case (todo: this is not strictly necessary)
     df.index = [index.upper() for index in df.index]
 
-<<<<<<< HEAD
-    for line in open(fname):
-        if not line.startswith("resid"):
-            line = line.strip().split("\t")
-            gene = line[0].strip().upper()
-            if line[1] == "":
-                realFC = 0
-            else:
-                realFC = float(line[1])
-            foldchange = abs(realFC)
-            padj = float(line[2])
-            # if padj==0:
-            #     padj=1e-300
-            # gscore =foldchange * (-np.log10(padj))
-            if padj < 0.05:
-                # gscore = np.log2(foldchange+1)
-                gscore = foldchange
-            else:
-                gscore = 0
-            expression_change["score"][gene] = gscore
-            expression_change["fc"][gene] = foldchange
-            expression_change["realfc"][gene] = realFC
-=======
     # absolute fold change
     df["fc"] = df["log2FoldChange"].abs()
 
@@ -130,7 +107,6 @@
         expression_change[row.name] = Expression(
             score=row.score, absfc=row.fc, realfc=row.log2FoldChange
         )
->>>>>>> 1103c160
 
     return expression_change
 
@@ -169,17 +145,10 @@
             # d = G.out_degree(path[-2])
 
             # the level (or the number of steps) that gene is away from transcription factor
-<<<<<<< HEAD
-            path_len = len(path)
-
-            # expression score of the target
-            g = expression_change["score"].get(target, 0)
-=======
             pathlen = len(path)
 
             # expression score of the target
             g = expression_change[target].score if target in expression_change else 0
->>>>>>> 1103c160
 
             # weight is cumulative product of probabilities
             # weight = [G[s][t]["weight"] for s, t in zip(path[:-1], path[1:])]
@@ -188,17 +157,6 @@
             # weight = np.cumprod(weight)[-1]
 
             # score = g / len(path) / d * weight
-<<<<<<< HEAD
-            score = g / path_len * weight
-            total_score += score
-
-    # Get Mann-Whitney U p-value of direct targets vs. non-direct targets
-    direct_targets = [n for n in G[node] if n in expression_change["fc"]]
-    non_direct_targets = [
-        n
-        for n in list(G.nodes)
-        if n in expression_change["fc"] and n not in direct_targets
-=======
             score = g / pathlen * weight
             total_score += score
 
@@ -206,7 +164,6 @@
     direct_targets = [n for n in G[node] if n in expression_change]
     non_direct_targets = [
         n for n in list(G.nodes) if n in expression_change and n not in direct_targets
->>>>>>> 1103c160
     ]
 
     target_fc = [expression_change[t].absfc for t in direct_targets]
@@ -221,11 +178,7 @@
         total_score,
         G.out_degree(node),
         len(targets),
-<<<<<<< HEAD
-        expression_change["fc"].get(node, 0),
-=======
         expression_change[target].absfc if target in expression_change else 0,
->>>>>>> 1103c160
         pval,
         target_fc_diff,
     )
@@ -381,11 +334,7 @@
                     direct_targets,
                     total_targets,
                     score,
-<<<<<<< HEAD
-                    self.expression_change["score"][factor],
-=======
                     self.expression_change[factor].score,
->>>>>>> 1103c160
                     factor_fc,
                     pval,
                     target_fc,
